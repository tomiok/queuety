--- conflicted
+++ resolved
@@ -8,10 +8,6 @@
 
 env:
   GO_VERSION: "1.24"
-<<<<<<< HEAD
-=======
-  GOLANGCI_LINT_VERSION: "v1.55.2"  # Fixed version
->>>>>>> 3772b28a
 
 jobs:
   # Linting and formatting checks
@@ -28,38 +24,8 @@
           go-version: ${{ env.GO_VERSION }}
           cache: true
 
-<<<<<<< HEAD
       - name: Run golangci-lint
         uses: golangci/golangci-lint-action@v8
-=======
-      - name: Check Go formatting
-        run: |
-          if [ "$(gofumpt -d . | wc -l)" -gt 0 ]; then
-            echo "❌ Code is not formatted properly"
-            echo "Please run: gofumpt -w ."
-            echo "Files that need formatting:"
-            gofumpt -d .
-            exit 1
-          else
-            echo "✅ All files are properly formatted"
-          fi
-
-      - name: Check imports
-        run: |
-          go install golang.org/x/tools/cmd/goimports@latest
-          if [ "$(goimports -d . | wc -l)" -gt 0 ]; then
-            echo "❌ Imports are not formatted properly"
-            echo "Please run: goimports -w ."
-            echo "Files that need import formatting:"
-            goimports -d .
-            exit 1
-          else
-            echo "✅ All imports are properly formatted"
-          fi
-
-      - name: Run golangci-lint
-        uses: golangci/golangci-lint-action@v3
->>>>>>> 3772b28a
         with:
           version: latest
           args: --config .golangci.yml --timeout 10m
